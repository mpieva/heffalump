--- conflicted
+++ resolved
@@ -265,31 +265,24 @@
     = go (fromIntegral p0) (fromIntegral $ p0+l0)
     . U.toList . U.drop (binSearch 0 (U.length vee -1)) $ vee
   where
-<<<<<<< HEAD
-    go s e                [] = Ns   (fromIntegral $  e-s) : []                                -- done, default to LQ
-    go s e rgns@((_,s1,e1):rgns')
-        | s1 <= s && s1 <= e && s <= e1 && e <= e1 = Eqs2 (fromIntegral $  e-s) : []            -- done, contained in HQ rgn
-        | s1 <= s && s1 <= e && s <= e1            = Eqs2 (fromIntegral $  e1-s): go e1 e rgns' -- overlap left
-        | s1 <= s && s1 <= e            && e <= e1 = error "We don't support strandedness"      -- TODO
-        | s1 <= s && s1 <= e                       = Ns (fromIntegral $  e-s): []              -- done, contained in LQ rgn
-        | s1 <= s && s1 >= e            && e1 >= e = error "We don't support strandedness"      -- TODO
-        | s1 <= s && s1 >= e                       = error "logic fail"                         -- shouldn't happen
-       
-
-        | s1 >= s && s1 <= e && e1 >= s && e1 >= e = Ns (fromIntegral $ s1-s) : go s1 e  rgns    -- overlap right
-        | s1 >= s && s1 <= e && e1 >= s            = Ns (fromIntegral $ s1-s) : go s1 e1 rgns    -- overlap right
-        | s1 >= s && s1 <= e            && e1 >= e = error "logic fail"                          -- shouldn't happen
-        | s1 >= s && s1 <= e                       = error "We don't support strandedness"       -- TODO
-        | s1 >= s && s1 >= e && e1 >= s && e1 >= e = Ns (fromIntegral $  e-s): []              -- done, contained in LQ rgn
-        | s1 >= s && s1 >= e            && e1 <= e = error "We don't support strandedness"       -- TODO
-        | s1 >= s && s1 >= e                       = error "logic fail"                         -- shouldn't happen
-
-
---        | s1 <= s && e1 <  e  = Eqs2 (fromIntegral $ e1-s) : go e1 e rgns'    -- overlap left
---        | s1 <= s && s  >  e1 = error "logic fail"                            -- shouldn't happen
---        | s1 < e             = Ns   (fromIntegral $ s1-s) : go s1 e rgns     -- overlap right
---        | otherwise          = Ns   (fromIntegral $  e-s) : []               -- done, contained in LQ rgn
-=======
+--    go s e                [] = Ns   (fromIntegral $  e-s) : []                                -- done, default to LQ
+--    go s e rgns@((_,s1,e1):rgns')
+--        | s1 <= s && s1 <= e && s <= e1 && e <= e1 = Eqs2 (fromIntegral $  e-s) : []            -- done, contained in HQ rgn
+--        | s1 <= s && s1 <= e && s <= e1            = Eqs2 (fromIntegral $  e1-s): go e1 e rgns' -- overlap left
+--        | s1 <= s && s1 <= e            && e <= e1 = error "We don't support strandedness"      -- TODO
+--        | s1 <= s && s1 <= e                       = Ns (fromIntegral $  e-s): []              -- done, contained in LQ rgn
+--        | s1 <= s && s1 >= e            && e1 >= e = error "We don't support strandedness"      -- TODO
+--        | s1 <= s && s1 >= e                       = error "logic fail"                         -- shouldn't happen
+--       
+--
+--        | s1 >= s && s1 <= e && e1 >= s && e1 >= e = Ns (fromIntegral $ s1-s) : go s1 e  rgns    -- overlap right
+--        | s1 >= s && s1 <= e && e1 >= s            = Ns (fromIntegral $ s1-s) : go s1 e1 rgns    -- overlap right
+--        | s1 >= s && s1 <= e            && e1 >= e = error "logic fail"                          -- shouldn't happen
+--        | s1 >= s && s1 <= e                       = error "We don't support strandedness"       -- TODO
+--        | s1 >= s && s1 >= e && e1 >= s && e1 >= e = Ns (fromIntegral $  e-s): []              -- done, contained in LQ rgn
+--        | s1 >= s && s1 >= e            && e1 <= e = error "We don't support strandedness"       -- TODO
+--        | s1 >= s && s1 >= e                       = error "logic fail"                         -- shouldn't happen
+--
     go s e rgns@((r1,s1,e1):rgns')
         | r1 == r0 && s1 < e = case () of
             _ | s1 <= s && e <= e1 -> eqs  (e-s) : []               -- done, contained in HQ rgn
@@ -301,7 +294,6 @@
     r0  = fromIntegral rs
     ns  = Ns   . fromIntegral
     eqs = Eqs2 . fromIntegral
->>>>>>> 5113189b
 
     -- finds the first entry that could overlap [p0,p0+l0)
     binSearch u v

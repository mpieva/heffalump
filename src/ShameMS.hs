module ShameMS ( mainShameMSout ) where

import Bio.Prelude
import System.Console.GetOpt
import Streaming

import qualified Data.Vector                     as V
import qualified Data.Vector.Unboxed             as U
import qualified Streaming.Prelude               as Q

import Bed ( mkBedFilter)
import Genome
import Lump
import Util ( parseFile1Opts )

data ConfShameMS = ConfShameMS {
    conf_noutgroups :: Maybe Int,
    conf_blocklength:: Maybe Int,
    conf_all        :: Bool,
    conf_split      :: Bool,
    conf_reference  :: Maybe FilePath,
    conf_regions    :: Maybe FilePath }
  deriving Show

defaultMsConf :: ConfShameMS
defaultMsConf = ConfShameMS (Just 0) Nothing True True Nothing Nothing

optsVcfout :: [ OptDescr (ConfShameMS -> IO ConfShameMS) ]
optsVcfout =
    [ Option "r" ["reference"]     (ReqArg set_ref "FILE") "Read reference from FILE (.2bit)"
    , Option "n" ["numoutgroups"]  (ReqArg set_nout "NUM") "The first NUM individuals are outgroups (0)"
    , Option "l" ["blocklength"] (ReqArg set_lblock "NUM") "The length of each block (0)"
    , Option "D" ["dense"]               (NoArg set_dense) "Output invariant sites, too"
    , Option "t" ["only-transversions"] (NoArg set_no_all) "Output only transversion sites"
    , Option "b" ["only-biallelic"]   (NoArg set_no_split) "Discard, don't split, polyallelic sites"
    , Option "R" ["regions"]      (ReqArg set_rgns "FILE") "Restrict to regions in bed-file FILE" ]
  where
    set_ref    a c = return $ c { conf_reference  =  Just a }
    set_nout   a c = (\n ->   c { conf_noutgroups =  Just n }) <$> readIO a
    set_lblock a c = (\n ->   c { conf_blocklength = Just n }) <$> readIO a
    set_dense    c = return $ c { conf_noutgroups = Nothing }
    set_no_all   c = return $ c { conf_all        =   False }
    set_no_split c = return $ c { conf_split      =   False }
    set_rgns   a c = return $ c { conf_regions    =  Just a }


mainShameMSout :: [String] -> IO ()
mainShameMSout args = do
    ( hefs, ConfShameMS{..} ) <- parseFile1Opts defaultMsConf "pseudo_ms"
                                                "[hef-file...]" optsVcfout args

    decodeMany conf_reference hefs $ \refs inps -> do
        region_filter <- mkBedFilter conf_regions (either error rss_chroms refs)

        let the_vars = maybe yields blocks conf_blocklength $
                       region_filter $
                       bool singles_only Q.concat conf_split $
                       addRef (either error id refs) $
                       maybe mergeLumpsDense mergeLumps conf_noutgroups inps
<<<<<<< HEAD

        Q.mapM_ (blocktoShame (V.length inps) . U.fromList . concatMap smashVariants) $
=======
        
        Q.mapM_ (blocktoShame (fromJust conf_blocklength) (length inps) . U.fromList . concatMap smashVariants) $
>>>>>>> 453d34ee
                Q.mapped Q.toList the_vars
  where
    singles_only = Q.concat . Q.map (\case [x] -> Just x ; _ -> Nothing)

    blocktoShame :: Int -> Int -> U.Vector Word8 -> IO ()
    blocktoShame l m ff = unless (U.null ff) $
                            hPutStr stdout $ "\n//\nblockSize_"++ show l ++ "\n" ++unlines
                                [ [ toRefCode . N2b $ k (ff U.! i)
                                  | i <- [ j, j+m .. U.length ff -1 ] ]
                                | j <- [ 0 .. m-1 ], k <- [ fstW, sndW ] ]

    smashVariants :: Variant -> [Word8]
    smashVariants Variant{..} =
        map (smashVariant v_ref v_alt) (U.toList v_calls)

    smashVariant :: Nuc2b -> Var2b -> Word8 -> Word8
    smashVariant (N2b r) (V2b a) x
        | x .&. 3 > 0 && x .&. 12 > 0 =       r `pack2` xor r a
        | x .&. 3 > 0                 =       r `pack2` r
        | x .&. 12 > 0                = xor r a `pack2` xor r a
        | otherwise                   =      15 `pack2` 15

    pack2 :: Word8 -> Word8 -> Word8
    pack2 a b = a .|. shiftL b 4

    fstW, sndW :: Word8 -> Word8
    fstW x =        x   .&. 0xF
    sndW x = shiftR x 4 .&. 0xF


blocks :: Monad m => Int -> Stream (Of Variant) m r -> Stream (Stream (Of Variant) m) m r
blocks ln = go (-1) 0
  where
    go c p = lift . Q.next >=> \case
        Left    r                   -> pure r
        Right (v,vs) | v_chr v == c -> yields (Q.span (before     c (p+ln)) (Q.cons v vs)) >>= go     c (p+ln)
                     | otherwise    -> yields (Q.span (before (v_chr v) ln) (Q.cons v vs)) >>= go (v_chr v) ln

    before c p v = v_chr v == c && v_pos v < p<|MERGE_RESOLUTION|>--- conflicted
+++ resolved
@@ -57,13 +57,8 @@
                        bool singles_only Q.concat conf_split $
                        addRef (either error id refs) $
                        maybe mergeLumpsDense mergeLumps conf_noutgroups inps
-<<<<<<< HEAD
 
-        Q.mapM_ (blocktoShame (V.length inps) . U.fromList . concatMap smashVariants) $
-=======
-        
-        Q.mapM_ (blocktoShame (fromJust conf_blocklength) (length inps) . U.fromList . concatMap smashVariants) $
->>>>>>> 453d34ee
+        Q.mapM_ (blocktoShame (fromJust conf_blocklength) (V.length inps) . U.fromList . concatMap smashVariants) $
                 Q.mapped Q.toList the_vars
   where
     singles_only = Q.concat . Q.map (\case [x] -> Just x ; _ -> Nothing)

import Bio.Prelude
import Paths_heffalump                  ( version )
import Streaming
import System.Console.GetOpt
import System.IO

import qualified Data.ByteString.Builder         as B
import qualified Data.ByteString.Char8           as B
import qualified Data.ByteString.Lazy.Char8      as L
import qualified Data.ByteString.Streaming       as S
import qualified Data.IntMap                     as I
import qualified Streaming.Prelude               as Q

import Bamin
import Eigenstrat
import Emf
import Genome
import Lump
import SillyStats
import Stretch ( main_dumppatch )
import Treemix
import Util
import Vcf
import VcfOut
import ShameMS

main :: IO ()
main = do
    as0 <- getArgs
    case as0 of
        [] -> usage
        a:as -> case [ m | (k,(m,_)) <- mains
                     , map toLower a `isPrefixOf` map toLower k ] of
            [m] -> m as
            _   -> usage
  where
    usage = do
        pn <- getProgName
        let kl = maximum $ map (length . fst) mains
        hPutStrLn stderr . unlines $ "Usage:" :
              [ "  "++pn++' ':k++replicate (kl-length k) ' '++"  -- "++h
              | (k,(_,h)) <- mains ]

    mains = let z a b c = (a,(b,c)) in
        [ z "hetfa"        main_hetfa             "Import hetfa file"
        , z "maf"          main_maf               "Import one genome from maf files"
        , z "emf"          main_emf               "Import one genome from emf (Compara)"
        , z "bcfin"       (main_xcf conf_bcf)     "Import one genome from bcf files"
        , z "vcfin"       (main_xcf conf_vcf)     "Import one genome from vcf files"
        , z "bamin"        main_bam               "Import crudely from bam files"
        , z "patch"        main_patch             "Make a hetfa file by patching the reference"
        , z "treemix"      main_treemix           "Merge heffalumps into Treemix format"
        , z "eigenstrat"   main_eigenstrat        "Merge heffalumps into Eigenstrat format"
        , z "vcfexport"    main_vcfout            "Merge heffalumps into vcf format"
        , z "pseudo_ms"    mainShameMSout         "Merge heffalumps into pseudo_ms format"
        , z "twobitinfo"   main_2bitinfo          "List reference sequences"
        , z "twobittofa"   main_2bittofa          "Extract Fasta from 2bit"
        , z "fatotwobit"   main_fato2bit          "Convert Fasta to 2bit"
        , z "kayvergence"  main_kayvergence       "Compute Kayvergence ratios"
        , z "f4statistics"(main_patterson WantF4) "Compute Patterson's F4 and D"
        , z "dstatistics" (main_patterson NoF4)   "Compute Patterson's D"
        , z "yaddayadda"   main_yaddayadda        "Compute Yadda-Yadda-counts"
        , z "dumppatch"    main_dumppatch         "(debugging aid)"
        , z "dumplump"     main_dumplump          "(debugging aid)"
        , z "--help"      (const usage)           "list commands and exit"
        , z "--version"    main_version           "print version and exit" ]

main_version :: [String] -> IO ()
main_version _ = hPutStrLn stderr $ showVersion version

data ConfImportGen = ConfImportGen {
    conf_imp_reference  :: FilePath,
    conf_imp_output     :: FilePath,
    conf_imp_sample     :: FilePath }
  deriving Show

defaultImportConf :: ConfImportGen
defaultImportConf = ConfImportGen (error "no reference specified")
                                  (error "no output file specified")
                                  (error "no sample file specified")


opts_hetfa :: [ OptDescr (ConfImportGen -> IO ConfImportGen) ]
opts_hetfa =
    [ Option "o" ["output"] (ReqArg set_output "FILE") "Write output to FILE (.hef)"
    , Option "r" ["reference"] (ReqArg set_ref "FILE") "Read reference from FILE (.2bit)"
    , Option "s" ["sample"] (ReqArg set_sample "FILE") "Read sample from FILE (.hetfa)" ]
  where
    set_output a c = return $ c { conf_imp_output    = a }
    set_ref    a c = return $ c { conf_imp_reference = a }
    set_sample a c = return $ c { conf_imp_sample    = a }


main_hetfa :: [String] -> IO ()
main_hetfa args = do
    ConfImportGen{..} <- parseOpts defaultImportConf (mk_opts "hetfa" [] opts_hetfa) args
    refs <- readTwoBit conf_imp_reference

    runResourceT $ S.writeFile conf_imp_output $
            importHetfa refs $ readSampleFa conf_imp_sample


-- | Import Hetfa by diffing it against a reference.  We must read the
-- Hetfa in the order of the file (Fasta doesn't have an index), but
-- write it in the order of the reference.  So we parse a chromosome at
-- a time, sort the diffs in memory and dump it at the end.
--
-- Chromosomes in input that don't have a match in the reference are
-- silently ignored.  Chromsomes that don't show up in the input are
-- emitted as empty sequences.  Only if no sequence matches do we
-- produce an error message.
importHetfa :: MonadIO m => RefSeqs -> Stream (FastaSeq m) m r -> S.ByteString m r
importHetfa ref smps = S.mwrap $ do
    (map1,r) <- fold_1 I.empty smps

    when (I.null map1) $ error
            "Found only unexpected sequences.  Is this the right reference?"

    return $ do S.fromLazy $ B.toLazyByteString $ encodeHeader ref
                forM_ [0 .. length (rss_chroms ref) - 1] $
                        \i -> S.fromLazy $ unpackLump $ I.findWithDefault noLump i map1
                pure r
  where
    enc2 :: MonadIO m => Int -> S.ByteString m r -> m (Of PackedLump r)
    enc2 i sq = encodeLumpToMem $ diff2 (rss_seqs ref !! i) sq <* Q.yield Break

    fold_1 :: MonadIO m => I.IntMap PackedLump -> Stream (FastaSeq m) m r -> m (I.IntMap PackedLump, r)
    fold_1 !acc s = inspect s >>= \case
        Left r -> return (acc,r)
<<<<<<< HEAD
        Right (FastaSeq nm sq) -> case findIndex (nm ==) (rss_chroms ref) of
=======
        Right (FastaSeq nm sq) -> case elemIndex nm (rss_chroms ref) of
>>>>>>> 692300bb
            Nothing -> S.effects sq >>= fold_1 acc
            Just  i -> do lump :> s' <- enc2 i sq
                          liftIO $ hPrint stderr (i, L.length $ unpackLump lump)
                          fold_1 (I.insert i lump acc) s'

data ConfMaf = ConfMaf
    { conf_maf_output :: FilePath
    , conf_maf_reference :: FilePath
    , conf_maf_ref_species :: B.ByteString
    , conf_maf_oth_species :: B.ByteString }

opts_maf :: [ OptDescr ( ConfMaf -> IO ConfMaf ) ]
opts_maf =
    [ Option "o" ["output"]     (ReqArg set_output "FILE") "Write output to FILE (.hef)"
    , Option "r" ["reference"]     (ReqArg set_ref "FILE") "Read reference from FILE (.2bit)"
    , Option "R" ["ref-species"]  (ReqArg set_from "NAME") "Set reference species to NAME"
    , Option "S" ["sample-species"] (ReqArg set_to "NAME") "Set sample species to NAME" ]
  where
    set_output a c = return $ c { conf_maf_output = a }
    set_ref    a c = return $ c { conf_maf_reference = a }
    set_from   a c = return $ c { conf_maf_ref_species = fromString a }
    set_to     a c = return $ c { conf_maf_oth_species = fromString a }

conf_maf :: ConfMaf
conf_maf = ConfMaf (error "no output file specified")
                   (error "no reference specified")
                   (error "no reference species specified")
                   (error "no sample species specified")

main_maf :: [String] -> IO ()
main_maf args = do
    (maffs,ConfMaf{..}) <- parseFileOpts conf_maf (mk_opts "maf" "[maf-file...]" opts_maf) args
    ref <- readTwoBit conf_maf_reference
    withFile conf_maf_output WriteMode $ \ohdl ->
        L.hPut ohdl . encodeGenome =<<
           foldM (\g f -> withFile f ReadMode $
                            parseMaf (conf_maf_ref_species, conf_maf_oth_species)
                                     (rss_chroms ref) g . decomp . S.fromHandle)
                 emptyGenome maffs


data ConfPatch = ConfPatch {
    conf_patch_width      :: Int64,
    conf_patch_output     :: (Handle -> IO ()) -> IO (),
    conf_patch_reference  :: Either String FilePath,
    conf_patch_sample     :: FilePath }

defaultPatchConf :: ConfPatch
defaultPatchConf = ConfPatch 50 ($ stdout)
                             (Left    "no reference specified")
                             (error "no sample file specified")


opts_patch :: [ OptDescr (ConfPatch -> IO ConfPatch) ]
opts_patch =
    [ Option "o" ["output"] (ReqArg set_output "FILE") "Write output to FILE (.hetfa)"
    , Option "r" ["reference"] (ReqArg set_ref "FILE") "Read reference from FILE (.2bit)"
    , Option "s" ["sample"] (ReqArg set_sample "FILE") "Read sample from FILE (.hef)"
    , Option "w" ["width"]  (ReqArg  set_width  "NUM") "Set width of FastA to NUM (50)" ]
  where
    set_output "-" c = return $ c { conf_patch_output    = ($ stdout) }
    set_output  a  c = return $ c { conf_patch_output    = withFile a WriteMode }
    set_ref     a  c = return $ c { conf_patch_reference = Right a }
    set_sample  a  c = return $ c { conf_patch_sample    =       a }
    set_width   a  c = (\n   -> c { conf_patch_width     =       n }) <$> readIO a

main_patch :: [String] -> IO ()
main_patch args = do
    ConfPatch{..} <- parseOpts defaultPatchConf (mk_opts "patch" [] opts_patch) args
    withFile conf_patch_sample ReadMode $ \hdli -> do
        (mref, raw) <- getRefPath $ decomp $ S.fromHandle hdli
        ref <- readTwoBit $ either (`fromMaybe` mref) id conf_patch_reference

        conf_patch_output $ \hdlo ->
            patchFasta hdlo conf_patch_width
                (rss_chroms ref) (rss_seqs ref) (decode (Right ref) raw)

main_dumplump :: [String] -> IO ()
main_dumplump [ref,inf] = do rs <- readTwoBit ref
                             withFile inf ReadMode $ debugLump . decode (Right rs) . decomp . S.fromHandle
main_dumplump [  inf  ] =    withFile inf ReadMode $ debugLump . decode (Left "no reference given") . decomp . S.fromHandle
main_dumplump     _     =    hPutStrLn stderr "Usage: dumplump [foo.hef]"


patchFasta :: Handle -> Int64 -> [B.ByteString] -> [() -> RefSeq] -> Stream (Of Lump) IO r -> IO r
patchFasta hdl wd = p1
  where
    p1 [    ]     _  p = Q.effects p
    p1      _ [    ] p = Q.effects p
    p1 (c:cs) (r:rs) p = do hPutStrLn hdl $ '>' : B.unpack c
                            p2 (p1 cs rs) 0 (patch (r ()) p)

    p2 k l | l == wd = \f -> L.hPutStrLn hdl L.empty >> p2 k 0 f
    p2 k l = inspect >=> \case
        Left p            -> when (l>0) (L.hPutStrLn hdl L.empty) >> k p
        Right (Short c f) -> hPutChar hdl c >> p2 k (succ l) f
        Right (Long  s f) -> p3 k l s f

    p3 k l s f = case L.splitAt (wd-l) s of
        _ | L.null s  -> p2 k l f
        (u,v)         -> L.hPutStr hdl u >> p3 k (l + L.length u) v f
<|MERGE_RESOLUTION|>--- conflicted
+++ resolved
@@ -127,11 +127,7 @@
     fold_1 :: MonadIO m => I.IntMap PackedLump -> Stream (FastaSeq m) m r -> m (I.IntMap PackedLump, r)
     fold_1 !acc s = inspect s >>= \case
         Left r -> return (acc,r)
-<<<<<<< HEAD
-        Right (FastaSeq nm sq) -> case findIndex (nm ==) (rss_chroms ref) of
-=======
         Right (FastaSeq nm sq) -> case elemIndex nm (rss_chroms ref) of
->>>>>>> 692300bb
             Nothing -> S.effects sq >>= fold_1 acc
             Just  i -> do lump :> s' <- enc2 i sq
                           liftIO $ hPrint stderr (i, L.length $ unpackLump lump)
